--- conflicted
+++ resolved
@@ -147,13 +147,8 @@
         self.global_model.set_parameters(
             parameters
         )  # Update model with the latest parameters
-<<<<<<< HEAD
-        
-        loss, accuracy = self.global_model.evaluate(testloader, self.device)
-=======
         loss, accuracy ,auc = self.global_model.evaluate(testloader, self.device)
         self.auc.append(auc)
->>>>>>> 59c462ef
         self.losses.append(loss)
         self.accuracies.append(accuracy)
         # if(server_round > 1 ):
