--- conflicted
+++ resolved
@@ -4,28 +4,18 @@
   optimizer : SGD
   train_batch_size : 32
   test_batch_size : 1
-<<<<<<< HEAD
-  train_epochs : 20
-  lr : 0.001
-=======
   train_epochs : 116
   lr : 0.01
->>>>>>> 59c462ef
   diff_privacy: True
   MAX_GRAD_NORM: 1.0
-  EPSILON: 20.0
+  EPSILON: 5.0
   DELTA: 1e-5
   num_rounds: 12
   min_evalclient: 2
   # path_to_master_csv : 'D:\ESI\3CS\PFE\last_year\Code\MEDfl\notebooks\sapsii_score_knnimputed_eicu.csv'
-<<<<<<< HEAD
-  path_to_master_csv : 'D:\ESI\3CS\PFE\last_year\Code\MEDfl/notebooks/data/masterDataSet/Mimic_train.csv'
-  path_to_test_csv : 'D:\ESI\3CS\PFE\last_year\Code\MEDfl/code/MEDfl/notebooks/eicu_test.csv'
-=======
-  path_to_master_csv : '/home/local/USHERBROOKE/saho6810/MEDfl/code/MEDfl/notebooks/data/masterDataSet/Mimic_ouael.csv'
+  path_to_master_csv : 'D:\ESI\3CS\PFE\last_year\Code\MEDfl/notebooks/data/masterDataSet/Mimic_ouael.csv'
   
-  path_to_test_csv : '/home/local/USHERBROOKE/saho6810/MEDfl/code/MEDfl/notebooks/data/masterDataSet/Mimic_train.csv'
->>>>>>> 59c462ef
+  path_to_test_csv : 'D:\ESI\3CS\PFE\last_year\Code\MEDfl/code/MEDfl/notebooks/data/masterDataSet/Mimic_train.csv'
 
 ...
 
