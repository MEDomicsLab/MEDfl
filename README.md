--- conflicted
+++ resolved
@@ -33,11 +33,7 @@
 pip install -e .
 ```
 ### MySQL DB configuration
-<<<<<<< HEAD
 MEDfl requires a MySQL DB connection, and this is in order to allow users to work with their own tabular datasets,  we have created a bash script to install and configure A MySQL DB with phpmyadmin monitoring system, run the following command then change your credential on the MEDfl/scripts/base.py and MEDfl/scripts/db_config.ini files
-=======
-MEDfl requires a MySQL DB connection, and this is in order to allow users to work with their own tabular datasets, we have created a bash script to install and configure A MySQL DB with phpmyadmin monitoring system, run the following command then change your credential on the MEDfl/scripts/base.py file
->>>>>>> 6a679713
 ```
 sudo bash MEDfl/scripts/setup_mysql.sh
 ```
